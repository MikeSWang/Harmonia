"""Export sampled likelihood.

"""
import matplotlib.pyplot as plt
import numpy as np

from likelihood_rc import PATHOUT
from harmonia.algorithms import DiscreteSpectrum, SphericalArray
from harmonia.collections import (
    collate_data_files,
    confirm_directory_path,
    harmony,
    overwrite_protection
)


def safe_save(data, path, file):
    """Safely save data by checking overwrite protections.

    Parameters
    ----------
    data : array_like
        Data to be saved.
    path, file : str or :class:`pathlib.Path`
        Path and file name for the data to be saved.

    """
    if overwrite_protection(path, file):
        try:
            np.save(path/file, data)
        except TypeError:
            np.save(path + file, data)


def filter_data(full_data, remove_degrees=()):
    """Filter data.

    Parameters
    ----------
    full_data : dict
        Collated raw data.
    remove_degrees : int, array_like, optional
        If not an empty tuple (default), modes whose spherical degree is an
        element are removed from the data vector and parametrised
        covariance.

    Returns
    -------
    filtered_data : dict
        Filtered data.

    """
    BOXSIZE = 1000.
    PIVOT = 'spectral'

    disc = DiscreteSpectrum(BOXSIZE/2, 'dirichlet', KHYB)

    index_vector = SphericalArray\
        .build(disc=disc)\
        .unfold(PIVOT, return_only='index')

    excluded_deg = np.fromiter(
        map(lambda index: index[0] in remove_degrees, index_vector),
        dtype=bool
    )

    likelihood_contributions = \
        full_data['spherical_likelihood'][..., ~excluded_deg]

    filtered_data = full_data.copy()
    filtered_data.update(
        {'spherical_likelihood': np.sum(likelihood_contributions, axis=-1)}
    )

    return filtered_data


def read_data(collate_data=False, load_data=False, save_data=False,
              filter_degs=False, remove_degs=()):
    """Collate, load and export likelihood outputs.

    Parameters
    ----------
    collate_data, load_data, save_data, filter_degs : bool, optional
        If `True` (default is `False`), collate, load, save or filter data.
    remove_degs : int, array_like, optional
        If not an empty tuple (default) and `filter`is `True`, modes
        whose spherical degree is an element are removed from the spherical
        likelihood.

    Returns
    -------
    collated_output : dict
        Processed output data.

    """
    scr_outpath = PATHOUT/script_name
    collation_outpath = scr_outpath/"collated"

    search_root = (
        f"map={MAP},fsky={FSKY},knots=[{KHYB},{KMAX}],rsd={RSD},"
        f"*{PRIOR}{FIXED}{EXCL}*"
    ).replace("=[", "=[[]").replace("],", "[]],")
    program_root = \
        f"fsky={FSKY},knots=[{KHYB},{KMAX}],rsd={RSD},{PRIOR}{FIXED}{EXCL}"

    file_name = f"{script_name}-{file_root}-({program_root})"
    if collate_data:
        print("Collating filename patterns: {}. ".format(search_root))
        collated_output, _, _ = collate_data_files(
            f"{scr_outpath}/*{file_root}-*-*{search_root}*.npy", 'npy'
        )

        if FIXED:
            collated_output['parameter'] = x_parameters
        else:
            collated_output['parameter_x'] = x_parameters
            collated_output['parameter_y'] = y_parameters

        if (MAP == "hybrid" or MAP == "spherical") and filter_degs:
            filtered_output = filter_data(
                collated_output, remove_degrees=remove_degs
            )
        else:
            filtered_output = collated_output.copy()

        if MAP == "hybrid":
            collated_output['likelihood'] = np.squeeze(
                filtered_output['spherical_likelihood']
                # + filtered_output['cartesian_likelihood']
            )
            del collated_output['spherical_likelihood']
            del collated_output['cartesian_likelihood']
        else:
            collated_output['likelihood'] = np.squeeze(
                filtered_output[f'{MAP}_likelihood']
            )
            del collated_output[f'{MAP}_likelihood']

        if save_data:
            confirm_directory_path(collation_outpath)
            safe_save(
                collated_output, collation_outpath, (file_name + ".npy")
            )

    if load_data:
        collated_output = np.load(
            collation_outpath/(file_name + ".npy")
        ).item()

    return collated_output


def view_data(data_to_view, savefig=False, **plot_kwargs):
    """Visualise output data.

    Parameters
    ----------
    data_to_view : (list of) dict
        Data set(s) to visualise.
    savefig : bool, optional
        If `True` (default is `False`), save plotted likelihood figure.
    **plot_kwargs
        Keyword arguments to be passed to the plotting routine.

    """
    from view_likelihood import view_pdf, view_contour

    plt.close('all')
    plt.style.use(harmony)

    if FIXED:
        view_pdf(
            data_to_view,
            r"$f_{\mathrm{NL}}$", r"$\mathcal{L}(f_{\mathrm{NL}})$",
            scatter_plot=True,
            **plot_kwargs
        )
    else:
        view_contour(
            data_to_view,
            r"$f_{\mathrm{NL}}$", r"$b_1$",
            **plot_kwargs
        )

    if savefig:
        program_root = \
            f"fsky={FSKY},knots=[{KHYB},{KMAX}],rsd={RSD}{EXCL}"
        file_name = f"{script_name}-{file_root}-({program_root}).pdf"
        plt.savefig(PATHOUT/script_name/file_name, transparency=True)


if __name__ == '__main__':

    # NOTE: Change this before running.
    NG = 0
    MAP = "hybrid"
    FSKY = "0.33"
    KHYB = 0.04
    KMAX = 0.1
    EXCL = ""  # ,exdeg=[0]
    RSD = False
<<<<<<< HEAD
    PRIOR = "bias_prior=[2.1,2.6],fnl_prior=[-400.0,400.0]"
=======
    PRIOR = "bias_prior=[2.0,5.0],fnl_prior=[-200,1300]"
>>>>>>> a05e20e2
    FIXED = ""

    script_name = f"{MAP}_likelihood"
    file_root = f"(NG={int(NG)}.,z=1.)"

    # NOTE: Change this before running.
<<<<<<< HEAD
    x_parameters = np.linspace(-400.0, 400.0, 801)
    y_parameters = np.linspace(2.1, 2.6, 51)
=======
    x_parameters = np.linspace(-200.0, 1300.0, 301)
    y_parameters = np.linspace(2.0, 5.0, 31)
>>>>>>> a05e20e2

    # NOTE: Change this before running.
    output = read_data(
        collate_data=True,
        load_data=False,
        save_data=False,
        # filter_degs=True,
        # remove_degs=(0,),
    )

    view_data(
        output,
        precision=(0, 2),
        estimate='median',
        truth=(NG, None),
        # cmap=['Purples', 'Greens'],
        # plot_ranges=([-375.0, 375.0], [2.1, 2.6]),
        # savefig=True,
        # alpha=[1., 0.8],
    )<|MERGE_RESOLUTION|>--- conflicted
+++ resolved
@@ -200,24 +200,15 @@
     KMAX = 0.1
     EXCL = ""  # ,exdeg=[0]
     RSD = False
-<<<<<<< HEAD
-    PRIOR = "bias_prior=[2.1,2.6],fnl_prior=[-400.0,400.0]"
-=======
     PRIOR = "bias_prior=[2.0,5.0],fnl_prior=[-200,1300]"
->>>>>>> a05e20e2
     FIXED = ""
 
     script_name = f"{MAP}_likelihood"
     file_root = f"(NG={int(NG)}.,z=1.)"
 
     # NOTE: Change this before running.
-<<<<<<< HEAD
-    x_parameters = np.linspace(-400.0, 400.0, 801)
-    y_parameters = np.linspace(2.1, 2.6, 51)
-=======
     x_parameters = np.linspace(-200.0, 1300.0, 301)
     y_parameters = np.linspace(2.0, 5.0, 31)
->>>>>>> a05e20e2
 
     # NOTE: Change this before running.
     output = read_data(
