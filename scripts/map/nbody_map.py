--- conflicted
+++ resolved
@@ -87,11 +87,7 @@
     """
     if params['map'].startswith('s'):
         disc = DiscreteSpectrum(
-<<<<<<< HEAD
-            params['boxsize']/2, 'dirichlet', params['kmax'], coom=comm
-=======
             params['boxsize']/2, 'dirichlet', params['kmax'], comm=comm
->>>>>>> a05e20e2
         )
     elif params['map'].startswith('c'):
         disc = DiscreteSpectrum(
